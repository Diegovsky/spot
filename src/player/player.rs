--- conflicted
+++ resolved
@@ -215,12 +215,8 @@
         let backend = self.settings.backend.clone();
 
         let player_config = PlayerConfig {
-<<<<<<< HEAD
-            gapless: settings.gapless,
-            bitrate: settings.bitrate,
-=======
+            gapless: self.settings.gapless,
             bitrate: self.settings.bitrate,
->>>>>>> 653aec8c
             ..Default::default()
         };
         info!("bitrate: {:?}", &player_config.bitrate);
