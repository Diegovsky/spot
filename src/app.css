--- conflicted
+++ resolved
@@ -1,17 +1,6 @@
 label.title {
   font-size: 22px;
   font-weight: bold;
-<<<<<<< HEAD
-=======
-}
-
-list.playlist {
-  padding: 8px;
-  border-radius: 8px;
-}
-
-list.playlist row {
-  border-radius: 4px;
 }
 
 .notification {
@@ -21,5 +10,4 @@
 
 .notification--shown {
   opacity: 1;
->>>>>>> 977fdf38
 }